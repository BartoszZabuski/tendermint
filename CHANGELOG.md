--- conflicted
+++ resolved
@@ -2,11 +2,9 @@
 
 ## TBD
 
-<<<<<<< HEAD
 BREAKING CHANGES
 
 - CGO_ENABLED is no longer set to 0. Tendermint now requires a C compiler to build. Deterministic builds can still be accomplished with `make build_in_docker`.
-=======
 FEATURES:
 - [node] added metrics (served under /metrics using a Prometheus client; disabled by default)
 
@@ -15,7 +13,6 @@
 BUG FIXES:
 
 - [rpc] fix memory leak in Websocket (when using `/subscribe` method)
->>>>>>> 37385cb1
 
 ## 0.20.0
 
