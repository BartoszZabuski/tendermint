--- conflicted
+++ resolved
@@ -1,7 +1,5 @@
 # Changelog
 
-<<<<<<< HEAD
-=======
 ## 0.22.6
 
 *July 24th, 2018*
@@ -18,7 +16,6 @@
   leak
 - [Gopkg] (#2053) Fix versions in the toml
 
->>>>>>> 5fdbcd70
 ## 0.22.5
 
 *July 23th, 2018*
