--- conflicted
+++ resolved
@@ -3,15 +3,15 @@
 
 [[projects]]
   branch = "master"
-<<<<<<< HEAD
   name = "github.com/brejski/hid"
   packages = ["."]
   revision = "06112dcfcc50a7e0e4fd06e17f9791e788fdaafc"
-=======
+
+[[projects]]
+  branch = "master"
   name = "github.com/beorn7/perks"
   packages = ["quantile"]
   revision = "3a771d992973f24aa725d07868b467d1ddfceafb"
->>>>>>> 37385cb1
 
 [[projects]]
   branch = "master"
@@ -441,10 +441,6 @@
 [solve-meta]
   analyzer-name = "dep"
   analyzer-version = 1
-<<<<<<< HEAD
   inputs-digest = "7c26489f4f0e2efd039c9b1b07f05ac6eb9d1424075ce6934ab8c30098386902"
-=======
-  inputs-digest = "3bd388e520a08cd0aa14df2d6f5ecb46449d7c36fd80cf52eb775798e6accbaa"
->>>>>>> 37385cb1
   solver-name = "gps-cdcl"
   solver-version = 1